/**
 * @module botkit-plugin-cms
 */
/**
 * Copyright (c) Microsoft Corporation. All rights reserved.
 * Licensed under the MIT License.
 */

import { Botkit, BotkitDialogWrapper, BotkitMessage, BotWorker, BotkitConversation, BotkitPlugin } from 'botkit';
import * as request from 'request';
<<<<<<< HEAD
import { CmsPluginCore } from './plugin-core';

const url = require('url');
const debug = require('debug')('botkit:cms');
=======
import * as Debug from 'debug';
import * as url from 'url';

const debug = Debug('botkit:cms');
>>>>>>> 6cde7927

/**
 * A plugin for Botkit that provides access to an instance of [Botkit CMS](https://github.com/howdyai/botkit-cms), including the ability to load script content into a DialogSet
 * and bind before, after and onChange handlers to those dynamically imported dialogs by name.
 *
 * ```javascript
 * controller.use(new BotkitCMSHelper({
 *      uri: process.env.CMS_URI,
 *      token: process.env.CMS_TOKEN
 * }));
 *
 * // use the cms to test remote triggers
 * controller.on('message', async(bot, message) => {
 *   await controller.plugins.cms.testTrigger(bot, message);
 * });
 * ```
 */
export class BotkitCMSHelper extends CmsPluginCore implements BotkitPlugin {
    private _config: any;
    protected _controller: Botkit;

    /**
     * Botkit Plugin name
     */
    public name = 'Botkit CMS';

    public constructor(config: CMSOptions) {
        super();

        this._config = config;
        if (config.controller) {
            this._controller = this._config.controller;
        }

        // for backwards compat, handle these alternate locations
        if (this._config.cms_uri && !this._config.uri) {
            this._config.uri = this._config.cms_uri;
        }
        if (this._config.cms_token && !this._config.token) {
            this._config.token = this._config.cms_token;
        }

        if (!this._config.uri) {
            throw new Error('Specify the root url of your Botkit CMS instance as `uri`');
        }
        if (!this._config.token) {
            throw new Error('Specify a token that matches one configured in your Botkit CMS instance as `token`');
        }
    }

    /**
     * Botkit plugin init function
     * Autoloads all scripts into the controller's main dialogSet.
     * @param botkit A Botkit controller object
     */
    public init(botkit): void {
        this._controller = botkit;
        this._controller.addDep('cms');

        // Extend the controller object with controller.plugins.cms
        botkit.addPluginExtension('cms', this);

        // pre-load all the scripts via the CMS api
        this.loadAllScripts(this._controller).then(() => {
            debug('Dialogs loaded from Botkit CMS');
            this._controller.completeDep('cms');
        }).catch((err) => {
            console.error(`****************************************************************\n${ err }\n****************************************************************`);
        });
    }

    private async apiRequest(uri: string, params: {[key: string]: any} = {}, method = 'GET'): Promise<any> {
        const req = {
<<<<<<< HEAD
            uri: url.resolve(this._config.uri, uri + '?access_token=' + this._config.token),
=======
            uri: new url.URL(uri + '?access_token=' + this._config.token, this._config.uri),
>>>>>>> 6cde7927
            headers: {
                'content-type': 'application/json'
            },
            method: method,
            form: params
        };

        debug('Make request to Botkit CMS: ', req);

        return new Promise((resolve, reject) => {
            request(req, function(err, res, body) {
                if (err) {
                    debug('Error in Botkit CMS api: ', err);
                    return reject(err);
                } else {
                    debug('Raw results from Botkit CMS: ', body);
                    if (body === 'Invalid access token') {
                        return reject(new Error('Failed to load Botkit CMS content: Invalid access token provided.\nMake sure the token passed into the CMS plugin matches the token set in the CMS .env file.'));
                    }
                    let json = null;
                    try {
                        json = JSON.parse(body);
                    } catch (err) {
                        debug('Error parsing JSON from Botkit CMS api: ', err);
                        return reject(err);
                    }

                    if (!json || json == null) {
                        reject(new Error('Botkit CMS API response was empty or invalid JSON'));
                    } else if (json.error) {
                        if (res.statusCode === 401) {
                            console.error(json.error);
                        }
                        reject(json.error);
                    } else {
                        resolve(json);
                    }
                }
            });
        });
    }

    private async getScripts(): Promise<any[]> {
        return this.apiRequest('/api/v1/commands/list');
    }

    private async evaluateTrigger(text: string): Promise<any> {
        return this.apiRequest('/api/v1/commands/triggers', {
            triggers: text
        }, 'POST');
    }

    /**
     * Load all script content from the configured CMS instance into a DialogSet and prepare them to be used.
     * @param botkit The Botkit controller instance
     */
    public async loadAllScripts(botkit: Botkit): Promise<void> {
        const scripts = await this.getScripts();

        scripts.forEach((script) => {
            // map threads from array to object
            const threads = {};
            script.script.forEach((thread) => {
                threads[thread.topic] = thread.script.map(this.mapFields);
            });

<<<<<<< HEAD
            const dialog = new BotkitConversation(script.command, this._controller);
            dialog.script = threads;
            botkit.addDialog(dialog);
        });
    }

    /**
=======
            const d = new BotkitConversation(script.command, this._controller);
            d.script = threads;
            botkit.addDialog(d);
        });
    }

    /**
     * Map some less-than-ideal legacy fields to better places
     */
    private mapFields(line): void {
        // Create the channelData field where any channel-specific stuff goes
        if (!line.channelData) {
            line.channelData = {};
        }

        // TODO: Port over all the other mappings

        // move slack attachments
        if (line.attachments) {
            line.channelData.attachments = line.attachments;
        }

        // we might have a facebook attachment in fb_attachments
        if (line.fb_attachment) {
            const attachment = line.fb_attachment;
            if (attachment.template_type) {
                if (attachment.template_type === 'button') {
                    attachment.text = line.text[0];
                }
                line.channelData.attachment = {
                    type: 'template',
                    payload: attachment
                };
            } else if (attachment.type) {
                line.channelData.attachment = attachment;
            }

            // blank text, not allowed with attachment
            line.text = null;

            // remove blank button array if specified
            if (line.channelData.attachment.payload.elements) {
                for (let e = 0; e < line.channelData.attachment.payload.elements.length; e++) {
                    if (!line.channelData.attachment.payload.elements[e].buttons || !line.channelData.attachment.payload.elements[e].buttons.length) {
                        delete (line.channelData.attachment.payload.elements[e].buttons);
                    }
                }
            }

            delete (line.fb_attachment);
        }

        // Copy quick replies to channelData.
        // This gives support for both "native" quick replies AND facebook quick replies
        if (line.quick_replies) {
            line.channelData.quick_replies = line.quick_replies;
        }

        // handle teams attachments
        if (line.platforms && line.platforms.teams) {
            if (line.platforms.teams.attachments) {
                line.attachments = line.platforms.teams.attachments.map((a) => {
                    a.content = { ...a };
                    a.contentType = 'application/vnd.microsoft.card.' + a.type;
                    return a;
                });
            }
            delete (line.platforms.teams);
        }

        // handle additional custom fields defined in Botkit-CMS
        if (line.meta) {
            for (let a = 0; a < line.meta.length; a++) {
                line.channelData[line.meta[a].key] = line.meta[a].value;
            }
            delete (line.meta);
        }

        return line;
    }

    /**
>>>>>>> 6cde7927
     * Uses the Botkit CMS trigger API to test an incoming message against a list of predefined triggers.
     * If a trigger is matched, the appropriate dialog will begin immediately.
     * @param bot The current bot worker instance
     * @param message An incoming message to be interpreted
     * @returns Returns false if a dialog is NOT triggered, otherwise returns void.
     */
    public async testTrigger(bot: BotWorker, message: Partial<BotkitMessage>): Promise<any> {
        const command = await this.evaluateTrigger(message.text);
        if (command.command) {
            return await bot.beginDialog(command.command);
        }
        return false;
    }
<<<<<<< HEAD
=======

    /**
     * Bind a handler function that will fire before a given script and thread begin.
     * Provides a way to use BotkitConversation.before() on dialogs loaded dynamically via the CMS api instead of being created in code.
     *
     * ```javascript
     * controller.cms.before('my_script','my_thread', async(convo, bot) => {
     *
     *  // do stuff
     *  console.log('starting my_thread as part of my_script');
     *  // other stuff including convo.setVar convo.gotoThread
     *
     * });
     * ```
     *
     * @param script_name The name of the script to bind to
     * @param thread_name The name of a thread within the script to bind to
     * @param handler A handler function in the form async(convo, bot) => {}
     */
    public before(script_name: string, thread_name: string, handler: (convo: BotkitDialogWrapper, bot: BotWorker) => Promise<void>): void {
        const dialog = this._controller.dialogSet.find(script_name) as BotkitConversation;
        if (dialog) {
            dialog.before(thread_name, handler);
        } else {
            throw new Error('Could not find dialog: ' + script_name);
        }
    }

    /**
     * Bind a handler function that will fire when a given variable is set within a a given script.
     * Provides a way to use BotkitConversation.onChange() on dialogs loaded dynamically via the CMS api instead of being created in code.
     *
     * ```javascript
     * controller.plugins.cms.onChange('my_script','my_variable', async(new_value, convo, bot) => {
    *
    * console.log('A new value got set for my_variable inside my_script: ', new_value);
    *
    * });
    * ```
    *
    * @param script_name The name of the script to bind to
    * @param variable_name The name of a variable within the script to bind to
    * @param handler A handler function in the form async(value, convo, bot) => {}
    */
    public onChange(script_name: string, variable_name: string, handler: (value: any, convo: BotkitDialogWrapper, bot: BotWorker) => Promise<void>): void {
        const dialog = this._controller.dialogSet.find(script_name) as BotkitConversation;
        if (dialog) {
            dialog.onChange(variable_name, handler);
        } else {
            throw new Error('Could not find dialog: ' + script_name);
        }
    }

    /**
    * Bind a handler function that will fire after a given dialog ends.
    * Provides a way to use BotkitConversation.after() on dialogs loaded dynamically via the CMS api instead of being created in code.
    *
    * ```javascript
    * controller.plugins.cms.after('my_script', async(results, bot) => {
    *
    * console.log('my_script just ended! here are the results', results);
    *
    * });
    * ```
    *
    * @param script_name The name of the script to bind to
    * @param handler A handler function in the form async(results, bot) => {}
    */
    public after(script_name: string, handler: (results: any, bot: BotWorker) => Promise<void>): void {
        const dialog = this._controller.dialogSet.find(script_name) as BotkitConversation;
        if (dialog) {
            dialog.after(handler);
        } else {
            throw new Error('Could not find dialog: ' + script_name);
        }
    }
>>>>>>> 6cde7927
}

export interface CMSOptions {
    uri: string;
    token: string;
    controller?: Botkit;
}<|MERGE_RESOLUTION|>--- conflicted
+++ resolved
@@ -8,17 +8,11 @@
 
 import { Botkit, BotkitDialogWrapper, BotkitMessage, BotWorker, BotkitConversation, BotkitPlugin } from 'botkit';
 import * as request from 'request';
-<<<<<<< HEAD
-import { CmsPluginCore } from './plugin-core';
-
-const url = require('url');
-const debug = require('debug')('botkit:cms');
-=======
 import * as Debug from 'debug';
 import * as url from 'url';
+import { CmsPluginCore } from './plugin-core';
 
 const debug = Debug('botkit:cms');
->>>>>>> 6cde7927
 
 /**
  * A plugin for Botkit that provides access to an instance of [Botkit CMS](https://github.com/howdyai/botkit-cms), including the ability to load script content into a DialogSet
@@ -92,11 +86,7 @@
 
     private async apiRequest(uri: string, params: {[key: string]: any} = {}, method = 'GET'): Promise<any> {
         const req = {
-<<<<<<< HEAD
-            uri: url.resolve(this._config.uri, uri + '?access_token=' + this._config.token),
-=======
             uri: new url.URL(uri + '?access_token=' + this._config.token, this._config.uri),
->>>>>>> 6cde7927
             headers: {
                 'content-type': 'application/json'
             },
@@ -163,15 +153,6 @@
                 threads[thread.topic] = thread.script.map(this.mapFields);
             });
 
-<<<<<<< HEAD
-            const dialog = new BotkitConversation(script.command, this._controller);
-            dialog.script = threads;
-            botkit.addDialog(dialog);
-        });
-    }
-
-    /**
-=======
             const d = new BotkitConversation(script.command, this._controller);
             d.script = threads;
             botkit.addDialog(d);
@@ -254,7 +235,6 @@
     }
 
     /**
->>>>>>> 6cde7927
      * Uses the Botkit CMS trigger API to test an incoming message against a list of predefined triggers.
      * If a trigger is matched, the appropriate dialog will begin immediately.
      * @param bot The current bot worker instance
@@ -268,8 +248,6 @@
         }
         return false;
     }
-<<<<<<< HEAD
-=======
 
     /**
      * Bind a handler function that will fire before a given script and thread begin.
@@ -346,7 +324,6 @@
             throw new Error('Could not find dialog: ' + script_name);
         }
     }
->>>>>>> 6cde7927
 }
 
 export interface CMSOptions {
