var Botkit = require(__dirname + '/CoreBot.js');
var request = require('request');
var crypto = require('crypto');
var bodyParser = require('body-parser');

function Facebookbot(configuration) {

    var api_host = configuration.api_host || 'graph.facebook.com';

    // Create a core botkit bot
    var facebook_botkit = Botkit(configuration || {});

    if (facebook_botkit.config.require_delivery) {

        facebook_botkit.on('message_delivered', function(bot, message) {

            // get list of mids in this message
            for (var m = 0; m < message.delivery.mids.length; m++) {
                var mid = message.delivery.mids[m];

                // loop through all active conversations this bot is having
                // and mark messages in conversations as delivered = true
                bot.findConversation(message, function(convo) {
                    if (convo) {
                        for (var s = 0; s < convo.sent.length; s++) {
                            if (convo.sent[s].sent_timestamp <= message.delivery.watermark ||
                                (convo.sent[s].api_response && convo.sent[s].api_response.mid == mid)) {
                                convo.sent[s].delivered = true;
                            }
                        }
                    }
                });
            }

        });

    }

    // For backwards-compatability, support the receive_via_postback config option
    // this causes facebook_postback events to be replicated as message_received events
    // allowing them to be heard without subscribing to additional events
    if (facebook_botkit.config.receive_via_postback) {
        facebook_botkit.on('facebook_postback', function(bot, message) {
            facebook_botkit.trigger('message_received', [bot, message]);
        });
    }


    facebook_botkit.middleware.format.use(function(bot, message, platform_message, next) {

        platform_message.recipient = {};
        platform_message.message =  message.sender_action ? undefined : {};

        if (typeof(message.channel) == 'string' && message.channel.match(/\+\d+\(\d\d\d\)\d\d\d\-\d\d\d\d/)) {
            platform_message.recipient.phone_number = message.channel;
        } else {
            platform_message.recipient.id = message.channel;
        }

        if (!message.sender_action) {
            if (message.text) {
                platform_message.message.text = message.text;
            }

            if (message.attachment) {
                platform_message.message.attachment = message.attachment;
            }

            if (message.tag) {
                platform_message.message.tag = message.tag;
            }

            if (message.sticker_id) {
                platform_message.message.sticker_id = message.sticker_id;
            }

            if (message.quick_replies) {

                // sanitize the length of the title to maximum of 20 chars
                var titleLimit = function(title) {
                    if (title.length > 20) {
                        var newTitle = title.substring(0, 16) + '...';
                        return newTitle;
                    } else {
                        return title;
                    }
                };

                platform_message.message.quick_replies = message.quick_replies.map(function(item) {
                    var quick_reply = {};
                    if (item.content_type === 'text' || !item.content_type) {
                        quick_reply = {
                            content_type: 'text',
                            title: titleLimit(item.title),
                            payload: item.payload,
                            image_url: item.image_url,
                        };
                    } else if (item.content_type === 'location') {
                        quick_reply = {
                            content_type: 'location'
                        };
                    } else {
                        // Future quick replies types
                    }
                    return quick_reply;
                });
            }
        } else {
            platform_message.sender_action = message.sender_action;
        }

        if (message.sender_action) {
            platform_message.sender_action = message.sender_action;
        }

        if (message.notification_type) {
            platform_message.notification_type = message.notification_type;
        }

        next();

    });

    // customize the bot definition, which will be used when new connections
    // spawn!
    facebook_botkit.defineBot(function(botkit, config) {

        var bot = {
            type: 'fb',
            botkit: botkit,
            config: config || {},
            utterances: botkit.utterances,
        };

        bot.send = function(message, cb) {


            //Add Access Token to outgoing request
            message.access_token = configuration.access_token;

            request({
                method: 'POST',
                json: true,
                headers: {
                    'content-type': 'application/json',
                },
                body: message,
                uri: 'https://' + api_host + '/v2.6/me/messages'
            },
                function(err, res, body) {


                    if (err) {
                        botkit.debug('WEBHOOK ERROR', err);
                        return cb && cb(err);
                    }

                    if (body.error) {
                        botkit.debug('API ERROR', body.error);
                        return cb && cb(body.error.message);
                    }

                    botkit.debug('WEBHOOK SUCCESS', body);
                    cb && cb(null, body);
                });
        };

        bot.startTyping = function(src, cb) {
            var msg = {};
            msg.channel = src.channel;
            msg.sender_action = 'typing_on';
            bot.say(msg, cb);
        };

        bot.stopTyping = function(src, cb) {
            var msg = {};
            msg.channel = src.channel;
            msg.sender_action = 'typing_off';
            bot.say(msg, cb);
        };

        bot.replyWithTyping = function(src, resp, cb) {
            var textLength;

            if (typeof(resp) == 'string') {
                textLength = resp.length;
            } else if (resp.text) {
                textLength = resp.text.length;
            } else {
                textLength = 80; //default attachement text length
            }

            var avgWPM = 85;
            var avgCPM = avgWPM * 7;

            var typingLength = Math.min(Math.floor(textLength / (avgCPM / 60)) * 1000, 5000);

            bot.startTyping(src, function(err) {
                if (err) console.log(err);
                setTimeout(function() {
                    bot.reply(src, resp, cb);
                }, typingLength);
            });

        };

        bot.reply = function(src, resp, cb) {
            var msg = {};

            if (typeof(resp) == 'string') {
                msg.text = resp;
            } else {
                msg = resp;
            }

            msg.channel = src.channel;
            msg.to = src.user;

            bot.say(msg, cb);
        };

        bot.findConversation = function(message, cb) {
            botkit.debug('CUSTOM FIND CONVO', message.user, message.channel);
            for (var t = 0; t < botkit.tasks.length; t++) {
                for (var c = 0; c < botkit.tasks[t].convos.length; c++) {
                    if (
                        botkit.tasks[t].convos[c].isActive() &&
                        botkit.tasks[t].convos[c].source_message.user == message.user
                    ) {
                        botkit.debug('FOUND EXISTING CONVO!');
                        cb(botkit.tasks[t].convos[c]);
                        return;
                    }
                }
            }

            cb();
        };

        // return info about the specific instance of this bot
        // including identity information, and any other info that is relevant
        bot.getInstanceInfo = function(cb) {
            return facebook_botkit.getInstanceInfo(cb);
        };

        bot.getMessageUser = function(message, cb) {
            return new Promise(function(resolve, reject) {
                facebook_botkit.api.user_profile(message.user).then(function(identity) {

                    // normalize this into what botkit wants to see
                    var profile = {
                        id: message.user,
                        username: identity.first_name + ' ' + identity.last_name,
                        first_name: identity.first_name,
                        last_name: identity.last_name,
                        full_name: identity.first_name + ' ' + identity.last_name,
                        email: null, // no source for this info
                        gender: identity.gender,
                        timezone_offset: identity.timezone,
                    };

                    if (cb) {
                        cb(null, profile);
                    }
                    resolve(profile);

                }).catch(function(err) {
                    if (cb) {
                        cb(err);
                    }
                    reject(err);
                });
            });

        };




        return bot;
    });

    // return info about the specific instance of this bot
    // including identity information, and any other info that is relevant
    // unlike other platforms, this has to live on the controller
    // so that we can use it before a bot is spawned!
    facebook_botkit.getInstanceInfo = function(cb) {
        return new Promise(function(resolve, reject) {
            var instance = {
                identity: {},
                team: {},
            };

            request.get('https://' + api_host + '/v2.6/me?access_token=' + configuration.access_token,
                {},
                function(err, res, body) {
                    if (err) {
                        if (cb) cb(err);
                        return reject(err);
                    } else {

                        var identity = null;
                        try {
                            identity = JSON.parse(body);
                        } catch (err) {
                            if (cb) cb(err);
                            return reject(err);
                        }

                        // for facebook, the bot and the page have the same identity
                        instance.identity.name = identity.name;
                        instance.identity.id = identity.id;

                        instance.team.name = identity.name;
                        instance.team.url = 'http://facebook.com/' + identity.id;
                        instance.team.id = identity.id;

                        if (cb) cb(null, instance);
                        resolve(instance);
                    }
                });
        });
    };

    // set up a web route for receiving outgoing webhooks and/or slash commands
    facebook_botkit.createWebhookEndpoints = function(webserver, bot, cb) {

        facebook_botkit.log(
            '** Serving webhook endpoints for Messenger Platform at: ' +
            'http://' + facebook_botkit.config.hostname + ':' + facebook_botkit.config.port + '/facebook/receive');
        webserver.post('/facebook/receive', function(req, res) {
            res.send('ok');
            facebook_botkit.handleWebhookPayload(req, res, bot);
        });

        webserver.get('/facebook/receive', function(req, res) {
            if (req.query['hub.mode'] == 'subscribe') {
                if (req.query['hub.verify_token'] == configuration.verify_token) {
                    res.send(req.query['hub.challenge']);
                } else {
                    res.send('OK');
                }
            }
        });

        if (cb) {
            cb();
        }

        return facebook_botkit;
    };

    facebook_botkit.handleWebhookPayload = function(req, res, bot) {

        var payload = req.body;

        // facebook may send more than 1 message payload at a time
        // we split these up into multiple message objects for ingestion
        if (payload.entry) {
            for (var e = 0; e < payload.entry.length; e++) {
<<<<<<< HEAD
				if (payload.entry[e].messaging) {
					for (var m = 0; m < payload.entry[e].messaging.length; m++) {
						facebook_botkit.ingest(bot, payload.entry[e].messaging[m], res);
					}
				} 
				if (payload.entry[e].standby) {
					for (var s = 0; s < payload.entry[e].standby.length; s++) {
						const message_event = payload.entry[e].standby[s]

						const standby_message = {
							sender: message_event.sender,
							recipient: message_event.recipient,
							timestamp: message_event.timestamp,
							standby: message_event
						}
						facebook_botkit.ingest(bot, standby_message, res);
					}

				}
=======
                if (payload.entry[e].messaging) {
                    for (var m = 0; m < payload.entry[e].messaging.length; m++) {
                        facebook_botkit.ingest(bot, payload.entry[e].messaging[m], res);
                    }
                }
>>>>>>> 80654280
            }
        }

    };

    facebook_botkit.middleware.spawn.use(function(worker, next) {

        // copy the identity that we get when the app initially boots up
        // into the specific bot instance
        worker.identity = facebook_botkit.identity;
        next();

    });

    // universal normalizing steps
    // handle normal messages from users (text, stickers, files, etc count!)
    facebook_botkit.middleware.normalize.use(function normalizeMessage(bot, message, next) {

        // capture the user ID
        message.user = message.sender.id;

        // since there are only 1:1 channels on Facebook, the channel id is set to the user id
        message.channel = message.sender.id;

        // copy over some facebook specific features
        message.page = message.recipient.id;
        next();

    });

    // handle normal messages from users (text, stickers, files, etc count!)
    facebook_botkit.middleware.normalize.use(function handleMessage(bot, message, next) {
        if (message.message) {

            // capture the message text
            message.text = message.message.text;

            // copy over some facebook specific features
            message.seq = message.message.seq;
            message.is_echo = message.message.is_echo;
            message.mid = message.message.mid;
            message.sticker_id = message.message.sticker_id;
            message.attachments = message.message.attachments;
            message.quick_reply = message.message.quick_reply;
            message.nlp = message.message.nlp;
        }

        next();

    });

    // handle postback messages (when a user clicks a button)
    facebook_botkit.middleware.normalize.use(function handlePostback(bot, message, next) {

        if (message.postback) {

            message.text = message.postback.payload;
            message.payload = message.postback.payload;

            message.referral = message.postback.referral;

            message.type = 'facebook_postback';

        }

        next();

    });

    // handle message sub-types
    facebook_botkit.middleware.categorize.use(function handleOptIn(bot, message, next) {

        if (message.optin) {
            message.type = 'facebook_optin';
        }
        if (message.delivery) {
            message.type = 'message_delivered';
        }
        if (message.read) {
            message.type = 'message_read';
        }
        if (message.referral) {
            message.type = 'facebook_referral';
        }
        if (message.account_linking) {
            message.type = 'facebook_account_linking';
        }
        if (message.is_echo) {
            message.type = 'message_echo';
        }

        next();

    });
	facebook_botkit.middleware.categorize.use(function threadControl(bot, message, next) {

		if (message.app_roles) {
			message.type = 'facebook_app_roles';
		} 
		if (message.standby) {
			message.type = 'standby'
		}
		if (message.pass_thread_control) {
			message.type = 'facebook_receive_thread_control'
		}
		if (message.take_thread_control) {
			message.type = 'facebook_lose_thread_control'
		}
		console.log('Thread Control Step', {message})

		next()
	})

    facebook_botkit.on('webserver_up', function(webserver) {

        // Validate that requests come from facebook, and abort on validation errors
        if (facebook_botkit.config.validate_requests === true) {
            // Load verify middleware just for post route on our receive webhook, and catch any errors it might throw to prevent the request from being parsed further.
            webserver.post('/facebook/receive', bodyParser.json({verify: verifyRequest}));
            webserver.use(abortOnValidationError);
        }


    });

    var messenger_profile_api = {
        greeting: function(payload) {
            var message = {
                'greeting': []
            };
            if (Array.isArray(payload)) {
                message.greeting = payload;
            } else {
                message.greeting.push({
                    'locale': 'default',
                    'text': payload
                });
            }
            facebook_botkit.api.messenger_profile.postAPI(message);
        },
        delete_greeting: function() {
            facebook_botkit.api.messenger_profile.deleteAPI('greeting');
        },
        get_greeting: function(cb) {
            facebook_botkit.api.messenger_profile.getAPI('greeting', cb);
        },
        get_started: function(payload) {
            var message = {
                'get_started': {
                    'payload': payload
                }
            };
            facebook_botkit.api.messenger_profile.postAPI(message);
        },
        delete_get_started: function() {
            facebook_botkit.api.messenger_profile.deleteAPI('get_started');
        },
        get_get_started: function(cb) {
            facebook_botkit.api.messenger_profile.getAPI('get_started', cb);
        },
        menu: function(payload) {
            var messege = {
                persistent_menu: payload
            };
            facebook_botkit.api.messenger_profile.postAPI(messege);
        },
        delete_menu: function() {
            facebook_botkit.api.messenger_profile.deleteAPI('persistent_menu');
        },
        get_menu: function(cb) {
            facebook_botkit.api.messenger_profile.getAPI('persistent_menu', cb);
        },
        account_linking: function(payload) {
            var message = {
                'account_linking_url': payload
            };
            facebook_botkit.api.messenger_profile.postAPI(message);
        },
        delete_account_linking: function() {
            facebook_botkit.api.messenger_profile.deleteAPI('account_linking_url');
        },
        get_account_linking: function(cb) {
            facebook_botkit.api.messenger_profile.getAPI('account_linking_url', cb);
        },
        domain_whitelist: function(payload) {
            var message = {
                'whitelisted_domains': Array.isArray(payload) ? payload : [payload]
            };
            facebook_botkit.api.messenger_profile.postAPI(message);
        },
        delete_domain_whitelist: function() {
            facebook_botkit.api.messenger_profile.deleteAPI('whitelisted_domains');
        },
        get_domain_whitelist: function(cb) {
            facebook_botkit.api.messenger_profile.getAPI('whitelisted_domains', cb);
        },
        target_audience: function(payload) {
            var message = {
                'target_audience': payload
            };
            facebook_botkit.api.messenger_profile.postAPI(message);
        },
        delete_target_audience: function() {
            facebook_botkit.api.messenger_profile.deleteAPI('target_audience');
        },
        get_target_audience: function(cb) {
            facebook_botkit.api.messenger_profile.getAPI('target_audience', cb);
        },
        home_url: function(payload) {
            var message = {
                home_url: payload
            };
            facebook_botkit.api.messenger_profile.postAPI(message);
        },
        delete_home_url: function() {
            facebook_botkit.api.messenger_profile.deleteAPI('home_url');
        },
        get_home_url: function(cb) {
            facebook_botkit.api.messenger_profile.getAPI('home_url', cb);
        },
        postAPI: function(message) {
            request.post('https://' + api_host + '/v2.6/me/messenger_profile?access_token=' + configuration.access_token,
                {form: message},
                function(err, res, body) {
                    if (err) {
                        facebook_botkit.log('Could not configure messenger profile');
                    } else {

                        var results = null;
                        try {
                            results = JSON.parse(body);
                        } catch (err) {
                            facebook_botkit.log('ERROR in messenger profile API call: Could not parse JSON', err, body);
                        }

                        if (results) {
                            if (results.error) {
                                facebook_botkit.log('ERROR in messenger profile API call: ', results.error.message);
                            } else {
                                facebook_botkit.debug('Successfully configured messenger profile', body);
                            }
                        }
                    }
                });
        },
        deleteAPI: function(type) {
            var message = {
                'fields': [type]
            };
            request.delete('https://' + api_host + '/v2.6/me/messenger_profile?access_token=' + configuration.access_token,
                {form: message},
                function(err, res, body) {
                    if (err) {
                        facebook_botkit.log('Could not configure messenger profile');
                    } else {
                        facebook_botkit.debug('Successfully configured messenger profile', message);
                    }
                });
        },
        getAPI: function(fields, cb) {
            request.get('https://' + api_host + '/v2.6/me/messenger_profile?fields=' + fields + '&access_token=' + configuration.access_token,
                function(err, res, body) {
                    if (err) {
                        facebook_botkit.log('Could not get messenger profile');
                        cb(err);
                    } else {
                        facebook_botkit.debug('Successfully got messenger profile ', body);
                        cb(null, body);
                    }
                });
        },
        get_messenger_code: function(image_size, cb, ref) {
            var message = {
                'type': 'standard',
                'image_size': image_size || 1000
            };

            if (ref) {
                message.data = {'ref': ref};
            }

            request.post('https://' + api_host + '/v2.6/me/messenger_codes?access_token=' + configuration.access_token,

                {form: message},
                function(err, res, body) {
                    if (err) {
                        facebook_botkit.log('Could not configure get messenger code');
                        cb(err);
                    } else {

                        var results = null;
                        try {
                            results = JSON.parse(body);
                        } catch (err) {
                            facebook_botkit.log('ERROR in messenger code API call: Could not parse JSON', err, body);
                            cb(err);
                        }

                        if (results) {
                            if (results.error) {
                                facebook_botkit.log('ERROR in messenger code API call: ', results.error.message);
                                cb(results.error);
                            } else {
                                var uri = results.uri;
                                facebook_botkit.log('Successfully got messenger code', uri);
                                cb(null, uri);
                            }
                        }
                    }
                });
        }
    };

    var attachment_upload_api = {
        upload: function(attachment, cb) {
            var message = {
                message: {
                    attachment: attachment
                }
            };

            request.post('https://' + api_host + '/v2.6/me/message_attachments?access_token=' + configuration.access_token,
                { form: message },
                function(err, res, body) {
                    if (err) {
                        facebook_botkit.log('Could not upload attachment');
                        cb(err);
                    } else {

                        var results = null;
                        try {
                            results = JSON.parse(body);
                        } catch (err) {
                            facebook_botkit.log('ERROR in attachment upload API call: Could not parse JSON', err, body);
                            cb(err);
                        }

                        if (results) {
                            if (results.error) {
                                facebook_botkit.log('ERROR in attachment upload API call: ', results.error.message);
                                cb(results.error);
                            } else {
                                var attachment_id = results.attachment_id;
                                facebook_botkit.log('Successfully got attachment id ', attachment_id);
                                cb(null, attachment_id);
                            }
                        }
                    }
                });
        }

    };

    var tags = {
        get_all: function(cb) {
            request.get('https://' + api_host + '/v2.6/page_message_tags?access_token=' + configuration.access_token,
                function(err, res, body) {
                    if (err) {
                        facebook_botkit.log('Could not get tags list');
                    } else {

                        var results = null;
                        try {
                            results = JSON.parse(body);
                        } catch (err) {
                            facebook_botkit.log('ERROR in page message tags call: Could not parse JSON', err, body);
                        }

                        if (results) {
                            if (results.error) {
                                facebook_botkit.log('ERROR in page message tags: ', results.error.message);
                            } else {
                                facebook_botkit.debug('Successfully call page message tags', body);
                                cb(results);
                            }
                        }
                    }
                });
        }
    };

    var nlp = {
        enable: function(custom_token) {
            facebook_botkit.api.nlp.postAPI(true, custom_token);
        },
        disable: function(custom_token) {
            facebook_botkit.api.nlp.postAPI(false, custom_token);
        },
        postAPI: function(value, custom_token) {
            var uri = 'https://' + api_host + '/v2.8/me/nlp_configs?nlp_enabled=' + value + '&access_token=' + configuration.access_token;
            if (custom_token) {
                uri += '&custom_token=' + custom_token;
            }
            request.post(uri, {},
                function(err, res, body) {
                    if (err) {
                        facebook_botkit.log('Could not enable/disable build-in NLP');
                    } else {

                        var results = null;
                        try {
                            results = JSON.parse(body);
                        } catch (err) {
                            facebook_botkit.log('ERROR in build-in NLP API call: Could not parse JSON', err, body);
                        }

                        if (results) {
                            if (results.error) {
                                facebook_botkit.log('ERROR in build-in API call: ', results.error.message);
                            } else {
                                facebook_botkit.debug('Successfully enable/disable build-in NLP', body);
                            }
                        }
                    }
                });
        }
    };

<<<<<<< HEAD
    var handover = {
        get_secondary_receivers_list: function(cb) {
            request.get({
				url: 'https://' + api_host + '/v2.6/me/secondary_receivers',
				qs: {
					fields: 'id,name',
					access_token: configuration.access_token
				},
				json: true
			},
                function(err, res, body) {
                    if (err) {
                        facebook_botkit.log('Could not get secondary receivers list');
						cb && cb(err)
                    } else {
                        if (body) {
                            if (body.error) {
                                facebook_botkit.log('ERROR in secondary receivers list: ', results.error.message);
								cb && cb(body.error)
                            } else {
                                facebook_botkit.debug('Successfully call page message tags', body);
                                cb && cb(null, body);
                            }
                        }
                    }
                });
        },
        take_thread_control: function(recipient, metadata, cb) {
            var request_body = {
                recipient: {
                    id: recipient
                },
                metadata: metadata
            };
            request.post({
				url: 'https://' + api_host + '/v2.6/me/take_thread_control',
				qs: {access_token: configuration.access_token},
				body: request_body,
				json: true
			},
                function(err, res, body) {
                    if (err) {
                        facebook_botkit.log('Could not take thread control');
                    } else {
                        if (body) {
                            if (body.error) {
                                facebook_botkit.log('ERROR in take thread control API call: ', body.error.message);
								cb && cb(body.error)
                            } else {
                                facebook_botkit.debug('Successfully taken thread control', body);
                                cb && cb(null, body);
                            }
                        }
                    }
                });
        },
        pass_thread_control: function(recipient, target, metadata, cb) {
            var request_body = {
                recipient: {
                    id: recipient
                },
                target_app_id: target,
                metadata: metadata
            };
            request.post({
				url: 'https://' + api_host + '/v2.6/me/pass_thread_control',
				qs: {access_token: configuration.access_token},
				body: request_body,
				json: true,
			},
                function(err, res, body) {
                    if (err) {
                        facebook_botkit.log('Could not pass thread control');
                    } else {
                        if (body) {
                            if (body.error) {
                                facebook_botkit.log('ERROR in pass thread control API call: ', body.error.message);
								cb && cb(body)
                            } else {
                                facebook_botkit.debug('Successfully pass thread control', body);
                                cb && cb(null, body);
                            }
                        }
                    }
                });
        },
    };

=======
    var user_profile = function(uid, fields, cb) {
        if (!fields) {
            fields = 'first_name,last_name,timezone,gender,locale';
        }
        return new Promise(function(resolve, reject) {
            var uri = 'https://' + api_host + '/v2.6/' + uid + '?fields=' + fields + '&access_token=' + configuration.access_token;
            request.get(uri, {},
                function(err, res, body) {
                    if (err) {
                        facebook_botkit.log('Could not get user profile:', err);
                        if (cb) {
                            cb(err);
                        } else {
                            reject(err);
                        }
                        return;
                    } else {

                        var results = null;
                        try {
                            results = JSON.parse(body);
                        } catch (err) {
                            facebook_botkit.log('ERROR in user profile call: Could not parse JSON', err, body);
                            if (cb) {
                                cb(err);
                            } else {
                                reject(err);
                            }
                            return;
                        }

                        if (results) {
                            if (results.error) {
                                facebook_botkit.log('ERROR in user profile API call: ', results.error.message);
                                if (cb) {
                                    cb(results.error);
                                } else {
                                    reject(results.error);
                                }
                            } else {
                                if (cb) {
                                    cb(null, results);
                                } else {
                                    resolve(results);
                                }
                            }
                        }
                    }
                });
        });
    };






>>>>>>> 80654280
    facebook_botkit.api = {
        'user_profile': user_profile,
        'messenger_profile': messenger_profile_api,
        'thread_settings': messenger_profile_api,
        'attachment_upload': attachment_upload_api,
        'nlp': nlp,
        'tags': tags,
        'handover': handover
    };





    // Verifies the SHA1 signature of the raw request payload before bodyParser parses it
    // Will abort parsing if signature is invalid, and pass a generic error to response
    function verifyRequest(req, res, buf, encoding) {
        var expected = req.headers['x-hub-signature'];
        var calculated = getSignature(buf);
        if (expected !== calculated) {
            throw new Error('Invalid signature on incoming request');
        } else {
            // facebook_botkit.debug('** X-Hub Verification successful!')
        }
    }

    function getSignature(buf) {
        var hmac = crypto.createHmac('sha1', facebook_botkit.config.app_secret);
        hmac.update(buf, 'utf-8');
        return 'sha1=' + hmac.digest('hex');
    }

    function abortOnValidationError(err, req, res, next) {
        if (err) {
            facebook_botkit.log('** Invalid X-HUB signature on incoming request!');
            facebook_botkit.debug('** X-HUB Validation Error:', err);
            res.status(400).send({
                error: 'Invalid signature.'
            });
        } else {
            next();
        }
    }


    facebook_botkit.getInstanceInfo().then(function(instance) {

        facebook_botkit.identity = instance.identity;

    }).catch(function(err) {

        console.error('Could not load bot identity!');
        throw new Error(err);

    });



    facebook_botkit.startTicking();


    return facebook_botkit;
};

module.exports = Facebookbot;<|MERGE_RESOLUTION|>--- conflicted
+++ resolved
@@ -358,7 +358,6 @@
         // we split these up into multiple message objects for ingestion
         if (payload.entry) {
             for (var e = 0; e < payload.entry.length; e++) {
-<<<<<<< HEAD
 				if (payload.entry[e].messaging) {
 					for (var m = 0; m < payload.entry[e].messaging.length; m++) {
 						facebook_botkit.ingest(bot, payload.entry[e].messaging[m], res);
@@ -378,13 +377,6 @@
 					}
 
 				}
-=======
-                if (payload.entry[e].messaging) {
-                    for (var m = 0; m < payload.entry[e].messaging.length; m++) {
-                        facebook_botkit.ingest(bot, payload.entry[e].messaging[m], res);
-                    }
-                }
->>>>>>> 80654280
             }
         }
 
@@ -803,7 +795,6 @@
         }
     };
 
-<<<<<<< HEAD
     var handover = {
         get_secondary_receivers_list: function(cb) {
             request.get({
@@ -885,14 +876,6 @@
                             } else {
                                 facebook_botkit.debug('Successfully pass thread control', body);
                                 cb && cb(null, body);
-                            }
-                        }
-                    }
-                });
-        },
-    };
-
-=======
     var user_profile = function(uid, fields, cb) {
         if (!fields) {
             fields = 'first_name,last_name,timezone,gender,locale';
@@ -950,7 +933,6 @@
 
 
 
->>>>>>> 80654280
     facebook_botkit.api = {
         'user_profile': user_profile,
         'messenger_profile': messenger_profile_api,
