var Botkit = require(__dirname + '/CoreBot.js');
var request = require('request');
var express = require('express');
var bodyParser = require('body-parser');
var querystring = require('querystring');

function Slackbot(configuration) {

    // Create a core botkit bot
    var slack_botkit = Botkit(configuration || {});

    // Set some default configurations unless they've already been set.

    // Should the RTM connections ingest received messages
    // Developers using the new Events API will set this to false
    // This allows an RTM connection to be kept alive (so bot appears online)
    // but receive messages only via events api
    if (slack_botkit.config.rtm_receive_messages === undefined) {
        slack_botkit.config.rtm_receive_messages = true;
    }

    var spawned_bots = [];

    // customize the bot definition, which will be used when new connections
    // spawn!
    slack_botkit.defineBot(require(__dirname + '/Slackbot_worker.js'));

    // Middleware to track spawned bots and connect existing RTM bots to incoming webhooks
    slack_botkit.middleware.spawn.use(function(worker, next) {

        // lets first check and make sure we don't already have a bot
        // for this team! If we already have an RTM connection, copy it
        // into the new bot so it can be used for replies.

        var existing_bot = null;
        if (worker.config.id) {
            for (var b = 0; b < spawned_bots.length; b++) {
                if (spawned_bots[b].config.id) {
                    if (spawned_bots[b].config.id == worker.config.id) {
                        // WAIT! We already have a bot spawned here.
                        // so instead of using the new one, use the exist one.
                        existing_bot = spawned_bots[b];
                    }
                }
            }
        }

        if (!existing_bot && worker.config.id) {
            spawned_bots.push(worker);
        } else if (existing_bot) {
            if (existing_bot.rtm) {
                worker.rtm = existing_bot.rtm;
            }
        }
        next();

    });



    // set up configuration for oauth
    // slack_app_config should contain
    // { clientId, clientSecret, scopes}
    // https://api.slack.com/docs/oauth-scopes
    slack_botkit.configureSlackApp = function(slack_app_config, cb) {

        slack_botkit.log('** Configuring app as a Slack App!');
        if (!slack_app_config || !slack_app_config.clientId ||
            !slack_app_config.clientSecret || !slack_app_config.scopes) {
            throw new Error('Missing oauth config details');
        } else {
            slack_botkit.config.clientId = slack_app_config.clientId;
            slack_botkit.config.clientSecret = slack_app_config.clientSecret;
            if (slack_app_config.redirectUri) slack_botkit.config.redirectUri = slack_app_config.redirectUri;
            if (typeof(slack_app_config.scopes) == 'string') {
                slack_botkit.config.scopes = slack_app_config.scopes.split(/\,/);
            } else {
                slack_botkit.config.scopes = slack_app_config.scopes;
            }
            if (cb) cb(null);
        }

        return slack_botkit;

    };

    // set up a web route that is a landing page
    slack_botkit.createHomepageEndpoint = function(webserver) {

        slack_botkit.log('** Serving app landing page at : http://' +
            slack_botkit.config.hostname + ':' + slack_botkit.config.port + '/');

        // FIX THIS!!!
        // this is obvs not right.
        webserver.get('/', function(req, res) {

            res.send('Howdy!');

        });

        return slack_botkit;

    };


    // adds the webhook authentication middleware module to the webserver
    function secureWebhookEndpoints() {
        var authenticationMiddleware = require(__dirname + '/middleware/slack_authentication.js');
        // convert a variable argument list to an array, drop the webserver argument
        var tokens = Array.prototype.slice.call(arguments);
        var webserver = tokens.shift();

        slack_botkit.log(
            '** Requiring token authentication for webhook endpoints for Slash commands ' +
            'and outgoing webhooks; configured ' + tokens.length + ' token(s)'
        );

        webserver.use(authenticationMiddleware(tokens));
    }

    // set up a web route for receiving outgoing webhooks and/or slash commands
    slack_botkit.createWebhookEndpoints = function(webserver, authenticationTokens) {

        if (authenticationTokens !== undefined && arguments.length > 1 && arguments[1].length) {
            secureWebhookEndpoints.apply(null, arguments);
        }

        slack_botkit.log(
            '** Serving webhook endpoints for Slash commands and outgoing ' +
            'webhooks at: http://' + slack_botkit.config.hostname + ':' + slack_botkit.config.port + '/slack/receive');
        webserver.post('/slack/receive', function(req, res) {

<<<<<<< HEAD
            slack_botkit.handleWebhookPayload(req, res);
=======
            // is this an events api url handshake?
            if (req.body.type === 'url_verification') {
                slack_botkit.debug('Received url handshake');
                res.status(200).json({ challenge: req.body.challenge });
                return;
            }



            if (req.body.type === 'event_callback') {
                // Receive messages and trigger events from the Events API
                return handleEventsAPI(req, res);
            } else if (req.body.payload) {
                // is this an interactive message callback?
                return handleInteractiveMessage(req, res);
            } else if (req.body.command) {
                // this is a slash command
                return handleSlashCommand(req, res);
            } else if (req.body.trigger_word) {
                return handleOutgoingWebhook(req, res);
            }
>>>>>>> bf2a10ed

        });

        return slack_botkit;
    };

    slack_botkit.handleWebhookPayload = function(req, res) {

        // is this an events api url handshake?
        if (req.body.type === 'url_verification') {
            slack_botkit.debug('Received url handshake');
            res.status(200).json({ challenge: req.body.challenge });
            return;
        }

        if (req.body.type === 'event_callback') {
            // Receive messages and trigger events from the Events API
            return handleEventsAPI(req, res);
        } else if (req.body.payload) {
            // is this an interactive message callback?
            return handleInteractiveMessage(req,res);
        } else if (req.body.command) {
            // this is a slash command
            return handleSlashCommand(req,res);
        } else if (req.body.trigger_word) {
            return handleOutgoingWebhook(req,res);
        }


    }

    /* Handler functions for the various ways Slack might send a message to
     * Botkit via webhooks.  These include interactive messages (button clicks),
     * events api (messages sent over web hook), slash commands, and outgoing webhooks
     * (patterns matched in slack that result in a webhook)
     */
    function handleInteractiveMessage(req, res) {
        var message = JSON.parse(req.body.payload);
        for (var key in req.body) {
            message[key] = req.body[key];
        }

        // let's normalize some of these fields to match the rtm message format
        message.user = message.user.id;
        message.channel = message.channel.id;

        // put the action value in the text field
        // this allows button clicks to respond to asks
        message.text = message.actions[0].value;

        message.type = 'interactive_message_callback';

        slack_botkit.findTeamById(message.team.id, function(err, team) {
            if (err || !team) {
                slack_botkit.log.error('Received interactive message, but could not load team');
            } else {
                res.status(200);
                res.send('');

                var bot = slack_botkit.spawn(team);

                bot.team_info = team;
                bot.res = res;

                slack_botkit.trigger('interactive_message_callback', [bot, message]);

                if (configuration.interactive_replies) {
                    message.type = 'message';
                    slack_botkit.receiveMessage(bot, message);
                }
            }
        });
    }
    function handleEventsAPI(req, res) {
        // respond to events api with a 200
        res.sendStatus(200);

        var message = {};
        for (var key in req.body.event) {
            message[key] = req.body.event[key];
        }

        // let's normalize some of these fields to match the rtm message format
        message.team = req.body.team_id;
        message.events_api = true;
        message.authed_users = req.body.authed_users;

        slack_botkit.findTeamById(message.team, function(err, team) {
            if (err || !team) {
                slack_botkit.log.error('Received Events API message, but could not load team:', err);
                return;
            } else {
                var bot = slack_botkit.spawn(team);
                // Identify the bot from either team storage or identifyBot()
                bot.team_info = team;
                bot.identity = {
                    id: team.bot.user_id,
                    name: team.bot.name
                };

                if (team.bot.user_id === req.body.event.user) {
                    slack_botkit.debug('Got event from this bot user, ignoring it');
                    return;
                }
                if (bot.identity == undefined || bot.identity.id == null) {
                    slack_botkit.log.error('Could not identify bot');
                    return;
                } else {
                    if (req.body.event.type === 'message') {
                        slack_botkit.receiveMessage(bot, message);
                    } else {
                        slack_botkit.trigger(message.type, [bot, message]);
                    }
                }
            }
        });
    };
    function handleSlashCommand(req, res) {
        var message = {};

        for (var key in req.body) {
            message[key] = req.body[key];
        }

        // let's normalize some of these fields to match the rtm message format
        message.user = message.user_id;
        message.channel = message.channel_id;

        // Is this configured to use Slackbutton?
        // If so, validate this team before triggering the event!
        // Otherwise, it's ok to just pass a generic bot in
        if (slack_botkit.config.clientId && slack_botkit.config.clientSecret) {

            slack_botkit.findTeamById(message.team_id, function(err, team) {
                if (err || !team) {
                    slack_botkit.log.error('Received slash command, but could not load team');
                } else {
                    message.type = 'slash_command';
                    // HEY THERE
                    // Slash commands can actually just send back a response
                    // and have it displayed privately. That means
                    // the callback needs access to the res object
                    // to send an optional response.

                    res.status(200);

                    var bot = slack_botkit.spawn(team);

                    bot.team_info = team;
                    bot.res = res;

                    slack_botkit.receiveMessage(bot, message);

                }
            });
        } else {

            message.type = 'slash_command';
            // HEY THERE
            // Slash commands can actually just send back a response
            // and have it displayed privately. That means
            // the callback needs access to the res object
            // to send an optional response.

            var team = {
                id: message.team_id,
            };

            res.status(200);

            var bot = slack_botkit.spawn({});

            bot.team_info = team;
            bot.res = res;

            slack_botkit.receiveMessage(bot, message);

        }
    }
    function handleOutgoingWebhook(req, res) {
        var message = {};

        for (var key in req.body) {
            message[key] = req.body[key];
        }


        var team = {
            id: message.team_id,
        };

        // let's normalize some of these fields to match the rtm message format
        message.user = message.user_id;
        message.channel = message.channel_id;

        message.type = 'outgoing_webhook';

        res.status(200);

        var bot = slack_botkit.spawn(team);
        bot.res = res;
        bot.team_info = team;


        slack_botkit.receiveMessage(bot, message);

        // outgoing webhooks are also different. They can simply return
        // a response instead of using the API to reply.  Maybe this is
        // a different type of event!!
    };

    /* End of webhook handler functions
     * ~~~~~~~~~~~~~~~~~~~~~~~~~~~~~~~~~~~~~~~~~~~~~~~~~~~~~~~~~~~~~~~~~~~~~~ */

    slack_botkit.saveTeam = function(team, cb) {
        slack_botkit.storage.teams.save(team, cb);
    };

    // look up a team's memory and configuration and return it, or
    // return an error!
    slack_botkit.findTeamById = function(id, cb) {
        slack_botkit.storage.teams.get(id, cb);
    };

    slack_botkit.setupWebserver = function(port, cb) {

        if (!port) {
            throw new Error('Cannot start webserver without a port');
        }
        if (isNaN(port)) {
            throw new Error('Specified port is not a valid number');
        }

        var static_dir =  __dirname + '/public';

        if (slack_botkit.config && slack_botkit.config.webserver && slack_botkit.config.webserver.static_dir)
            static_dir = slack_botkit.config.webserver.static_dir;

        slack_botkit.config.port = port;

        slack_botkit.webserver = express();
        slack_botkit.webserver.use(bodyParser.json());
        slack_botkit.webserver.use(bodyParser.urlencoded({ extended: true }));
        slack_botkit.webserver.use(express.static(static_dir));

        var server = slack_botkit.webserver.listen(
            slack_botkit.config.port,
            slack_botkit.config.hostname,
            function() {
                slack_botkit.log('** Starting webserver on port ' +
                    slack_botkit.config.port);
                if (cb) { cb(null, slack_botkit.webserver); }
            });

        return slack_botkit;

    };

    // get a team url to redirect the user through oauth process
    slack_botkit.getAuthorizeURL = function(team_id, redirect_params) {

        var scopes = slack_botkit.config.scopes;
        var url = 'https://slack.com/oauth/authorize' + '?client_id=' +
            slack_botkit.config.clientId + '&scope=' + scopes.join(',') + '&state=botkit';

        if (team_id)
            url += '&team=' + team_id;

        if (slack_botkit.config.redirectUri) {
            var redirect_query = '';
            var redirect_uri = slack_botkit.config.redirectUri;
            if (redirect_params) {
                redirect_query += encodeURIComponent(querystring.stringify(redirect_params));
                redirect_uri = redirect_uri + '?' + redirect_query;
            }
            url += '&redirect_uri=' + redirect_uri;
        }

        return url;

    };

    // set up a web route for redirecting users
    // and collecting authentication details
    // https://api.slack.com/docs/oauth
    // https://api.slack.com/docs/oauth-scopes
    slack_botkit.createOauthEndpoints = function(webserver, callback) {

        slack_botkit.log('** Serving login URL: http://' +
            slack_botkit.config.hostname + ':' + slack_botkit.config.port + '/login');

        if (!slack_botkit.config.clientId) {
            throw new Error(
                'Cannot create oauth endpoints without calling configureSlackApp() with a clientId first');
        }
        if (!slack_botkit.config.clientSecret) {
            throw new Error(
                'Cannot create oauth endpoints without calling configureSlackApp() with a clientSecret first');
        }
        if (!slack_botkit.config.scopes) {
            throw new Error(
                'Cannot create oauth endpoints without calling configureSlackApp() with a list of scopes first');
        }

        var call_api = function(command, options, cb) {
            slack_botkit.log('** API CALL: ' + 'https://slack.com/api/' + command);
            request.post('https://slack.com/api/' + command, function(error, response, body) {
                slack_botkit.debug('Got response', error, body);
                if (!error && response.statusCode == 200) {
                    var json = JSON.parse(body);
                    if (json.ok) {
                        if (cb) cb(null, json);
                    } else {
                        if (cb) cb(json.error, json);
                    }
                } else {
                    if (cb) cb(error);
                }
            }).form(options);
        };

        var oauth_access = function(options, cb) {
            call_api('oauth.access', options, cb);
        };

        var auth_test = function(options, cb) {
            call_api('auth.test', options, cb);
        };

        webserver.get('/login', function(req, res) {
            res.redirect(slack_botkit.getAuthorizeURL());
        });

        slack_botkit.log('** Serving oauth return endpoint: http://' +
            slack_botkit.config.hostname + ':' + slack_botkit.config.port + '/oauth');

        webserver.get('/oauth', function(req, res) {

            var code = req.query.code;
            var state = req.query.state;

            var opts = {
                client_id: slack_botkit.config.clientId,
                client_secret: slack_botkit.config.clientSecret,
                code: code
            };

            var redirect_params = {};
            if (slack_botkit.config.redirectUri) {
                Object.assign(redirect_params, req.query);
                delete redirect_params.code;
                delete redirect_params.state;

                var redirect_query = querystring.stringify(redirect_params);
                var redirect_uri = slack_botkit.config.redirectUri + '?' + redirect_query;

                opts.redirect_uri = redirect_uri;
            }

            oauth_access(opts, function(err, auth) {

                if (err) {
                    if (callback) {
                        callback(err, req, res);
                    } else {
                        res.status(500).send(err);
                    }
                    slack_botkit.trigger('oauth_error', [err]);
                } else {

                    // auth contains at least:
                    // { access_token, scope, team_name}
                    // May also contain:
                    // { team_id } (not in incoming_webhook scope)
                    // info about incoming webhooks:
                    // { incoming_webhook: { url, channel, configuration_url} }
                    // might also include slash commands:
                    // { commands: ??}

                    // what scopes did we get approved for?
                    var scopes = auth.scope.split(/\,/);

                    // temporarily use the token we got from the oauth
                    // we need to call auth.test to make sure the token is valid
                    // but also so that we reliably have the team_id field!
                    //slack_botkit.config.token = auth.access_token;
                    auth_test({token: auth.access_token}, function(err, identity) {

                        if (err) {
                            if (callback) {
                                callback(err, req, res);
                            } else {
                                res.status(500).send(err);
                            }

                            slack_botkit.trigger('oauth_error', [err]);

                        } else {
                            req.identity = identity;

                            // we need to deal with any team-level provisioning info
                            // like incoming webhooks and bot users
                            // and also with the personal access token from the user

                            slack_botkit.findTeamById(identity.team_id, function(err, team) {

                                var isnew = false;
                                if (!team) {
                                    isnew = true;
                                    team = {
                                        id: identity.team_id,
                                        createdBy: identity.user_id,
                                        url: identity.url,
                                        name: identity.team,
                                    };
                                }

                                var bot = slack_botkit.spawn(team);

                                if (auth.incoming_webhook) {
                                    auth.incoming_webhook.token = auth.access_token;
                                    auth.incoming_webhook.createdBy = identity.user_id;
                                    team.incoming_webhook = auth.incoming_webhook;
                                    bot.configureIncomingWebhook(team.incoming_webhook);
                                    slack_botkit.trigger('create_incoming_webhook', [bot, team.incoming_webhook]);
                                }

                                if (auth.bot) {

                                    team.bot = {
                                        token: auth.bot.bot_access_token,
                                        user_id: auth.bot.bot_user_id,
                                        createdBy: identity.user_id,
                                        app_token: auth.access_token,
                                    };
                                    bot.configureRTM(team.bot);
                                    slack_botkit.trigger('create_bot', [bot, team.bot]);
                                }

                                slack_botkit.saveTeam(team, function(err, id) {
                                    if (err) {
                                        slack_botkit.log.error('An error occurred while saving a team: ', err);
                                        if (callback) {
                                            callback(err, req, res);
                                        } else {
                                            res.status(500).send(err);
                                        }
                                        slack_botkit.trigger('error', [err]);
                                    } else {
                                        if (isnew) {
                                            slack_botkit.trigger('create_team', [bot, team]);
                                        } else {
                                            slack_botkit.trigger('update_team', [bot, team]);
                                        }

                                        if (team.bot) {
                                            // call auth test on the bot token
                                            // to capture its name
                                            auth_test({
                                                token: team.bot.token
                                            }, function(err, auth_data) {
                                                team.bot.name = auth_data.user;
                                                slack_botkit.saveTeam(team, function(err, id) {
                                                    if (err) {
                                                        slack_botkit.log.error('An error occurred while saving a team: ', err);
                                                    }
                                                });

                                            });
                                        }

                                        slack_botkit.storage.users.get(identity.user_id, function(err, user) {
                                            isnew = false;
                                            if (!user) {
                                                isnew = true;
                                                user = {
                                                    id: identity.user_id,
                                                    team_id: identity.team_id,
                                                    user: identity.user,
                                                };
                                            }

                                            // Always update these because the token could become invalid
                                            // and scopes could change.
                                            user.access_token = auth.access_token;
                                            user.scopes = scopes;

                                            slack_botkit.storage.users.save(user, function(err, id) {

                                                if (err) {
                                                    slack_botkit.log.error(
                                                        'An error occurred while saving a user: ', err);
                                                    if (callback) {
                                                        callback(err, req, res);
                                                    } else {
                                                        res.status(500).send(err);
                                                    }
                                                    slack_botkit.trigger('error', [err]);
                                                } else {
                                                    if (isnew) {
                                                        slack_botkit.trigger(
                                                            'create_user',
                                                            [bot, user, redirect_params]
                                                        );
                                                    } else {
                                                        slack_botkit.trigger(
                                                            'update_user',
                                                            [bot, user, redirect_params]
                                                        );
                                                    }
                                                    if (callback) {
                                                        callback(null, req, res);
                                                    } else {
                                                        res.redirect('/');
                                                    }
                                                }
                                            });
                                        });
                                    }
                                });
                            });
                        }
                    });
                }
            });
        });

        return slack_botkit;

    };

    slack_botkit.handleSlackEvents = function() {

        slack_botkit.log('** Setting up custom handlers for processing Slack messages');
        slack_botkit.on('message_received', function(bot, message) {
            var mentionSyntax = '<@' + bot.identity.id + '(\\|' + bot.identity.name.replace('.', '\\.') + ')?>';
            var mention = new RegExp(mentionSyntax, 'i');
            var direct_mention = new RegExp('^' + mentionSyntax, 'i');

            if (message.ok != undefined) {
                // this is a confirmation of something we sent.
                if (slack_botkit.config.require_delivery) {
                    // loop through all active conversations this bot is having
                    // and mark messages in conversations as delivered = true
                    for (var t = 0; t < slack_botkit.tasks.length; t++) {
                        if (slack_botkit.tasks[t].isActive()) {
                            for (var c = 0; c < slack_botkit.tasks[t].convos.length; c++) {
                                for (var s = 0; s < slack_botkit.tasks[t].convos[c].sent.length; s++) {
                                    if (slack_botkit.tasks[t].convos[c].sent[s].api_response && slack_botkit.tasks[t].convos[c].sent[s].api_response.id == message.reply_to) {
                                        slack_botkit.tasks[t].convos[c].sent[s].delivered = true;
                                        slack_botkit.tasks[t].convos[c].sent[s].api_response.ts = message.ts;
                                    }
                                }
                            }
                        }
                    }
                }
                return false;
            }

            slack_botkit.debug('DEFAULT SLACK MSG RECEIVED RESPONDER');
            if ('message' == message.type) {

                if (message.text) {
                    message.text = message.text.trim();
                }

                // set up a couple of special cases based on subtype
                if (message.subtype && message.subtype == 'channel_join') {
                    // someone joined. maybe do something?
                    if (message.user == bot.identity.id && message.bot_id) {
                        slack_botkit.trigger('bot_channel_join', [bot, message]);
                        return false;
                    } else {
                        slack_botkit.trigger('user_channel_join', [bot, message]);
                        return false;
                    }
                } else if (message.subtype && message.subtype == 'group_join') {
                    // someone joined. maybe do something?
                    if (message.user == bot.identity.id && message.bot_id) {
                        slack_botkit.trigger('bot_group_join', [bot, message]);
                        return false;
                    } else {
                        slack_botkit.trigger('user_group_join', [bot, message]);
                        return false;
                    }
                } else if (message.subtype) {
                    slack_botkit.trigger(message.subtype, [bot, message]);
                    return false;
                } else if (message.channel.match(/^D/)) {
                    // this is a direct message
                    if (message.user == bot.identity.id && message.bot_id) {
                        return false;
                    }
                    if (!message.text) {
                        // message without text is probably an edit
                        return false;
                    }

                    // remove direct mention so the handler doesn't have to deal with it
                    message.text = message.text.replace(direct_mention, '')
                    .replace(/^\s+/, '').replace(/^\:\s+/, '').replace(/^\s+/, '');

                    message.event = 'direct_message';

                    slack_botkit.trigger('direct_message', [bot, message]);
                    return false;

                } else {
                    if (message.user == bot.identity.id && message.bot_id) {
                        return false;
                    }
                    if (!message.text) {
                        // message without text is probably an edit
                        return false;
                    }


                    if (message.text.match(direct_mention)) {
                        // this is a direct mention
                        message.text = message.text.replace(direct_mention, '')
                        .replace(/^\s+/, '').replace(/^\:\s+/, '').replace(/^\s+/, '');
                        message.event = 'direct_mention';

                        slack_botkit.trigger('direct_mention', [bot, message]);
                        return false;
                    } else if (message.text.match(mention)) {
                        message.event = 'mention';
                        slack_botkit.trigger('mention', [bot, message]);
                        return false;
                    } else {
                        message.event = 'ambient';
                        slack_botkit.trigger('ambient', [bot, message]);
                        return false;

                    }
                }
            } else {
                // this is a non-message object, so trigger a custom event based on the type
                slack_botkit.trigger(message.type, [bot, message]);
            }
        });
    };

    // set up the RTM message handlers once
    slack_botkit.handleSlackEvents();

    return slack_botkit;
};

module.exports = Slackbot;<|MERGE_RESOLUTION|>--- conflicted
+++ resolved
@@ -130,31 +130,7 @@
             'webhooks at: http://' + slack_botkit.config.hostname + ':' + slack_botkit.config.port + '/slack/receive');
         webserver.post('/slack/receive', function(req, res) {
 
-<<<<<<< HEAD
             slack_botkit.handleWebhookPayload(req, res);
-=======
-            // is this an events api url handshake?
-            if (req.body.type === 'url_verification') {
-                slack_botkit.debug('Received url handshake');
-                res.status(200).json({ challenge: req.body.challenge });
-                return;
-            }
-
-
-
-            if (req.body.type === 'event_callback') {
-                // Receive messages and trigger events from the Events API
-                return handleEventsAPI(req, res);
-            } else if (req.body.payload) {
-                // is this an interactive message callback?
-                return handleInteractiveMessage(req, res);
-            } else if (req.body.command) {
-                // this is a slash command
-                return handleSlashCommand(req, res);
-            } else if (req.body.trigger_word) {
-                return handleOutgoingWebhook(req, res);
-            }
->>>>>>> bf2a10ed
 
         });
 
