--- conflicted
+++ resolved
@@ -104,7 +104,7 @@
     // adds the webhook authentication middleware module to the webserver
     function secureWebhookEndpoints(webserver, endpoint, tokens) {
         var authenticationMiddleware = require(__dirname + '/middleware/slack_authentication.js');
-        
+
         slack_botkit.log(
             '** Requiring token authentication for webhook endpoints for Slash commands ' +
             'and outgoing webhooks; configured ' + tokens.length + ' token(s)'
@@ -125,12 +125,8 @@
         slack_botkit.log(
             '** Serving webhook endpoints for Slash commands and outgoing ' +
             'webhooks at: http://' + slack_botkit.config.hostname + ':' + slack_botkit.config.port + '/slack/receive');
-<<<<<<< HEAD
-        webserver.post('/slack/receive', function(req, res) {
-=======
+
         webserver.post(endpoint, function(req, res) {
-
->>>>>>> 4a424222
             // respond to Slack that the webhook has been received.
             res.status(200);
 
